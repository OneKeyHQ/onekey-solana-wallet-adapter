--- conflicted
+++ resolved
@@ -25,19 +25,12 @@
         "analyze": "source-map-explorer 'build/static/js/*.js'"
     },
     "dependencies": {
-<<<<<<< HEAD
         "@emotion/react": "^11.6.0",
         "@emotion/styled": "^11.6.0",
         "@mui/icons-material": "^5.1.0",
         "@mui/material": "^5.1.0",
-        "@solana/wallet-adapter-base": "^0.8.0",
+        "@solana/wallet-adapter-base": "^0.8.1",
         "@solana/wallet-adapter-material-ui": "^0.15.0",
-=======
-        "@material-ui/core": "^4.12.3",
-        "@material-ui/icons": "^4.11.2",
-        "@solana/wallet-adapter-base": "^0.8.1",
-        "@solana/wallet-adapter-material-ui": "^0.14.0",
->>>>>>> c118a659
         "@solana/wallet-adapter-react": "^0.14.0",
         "@solana/wallet-adapter-wallets": "^0.13.0",
         "@solana/web3.js": "^1.20.0",
